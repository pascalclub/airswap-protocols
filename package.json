{
  "name": "airswap-protocols",
  "version": "0.0.1",
  "private": true,
  "license": "Apache-2.0",
  "workspaces": [
    "utils/*",
    "source/*"
  ],
  "scripts": {
    "clean": "lerna run clean",
    "compile": "lerna run compile",
    "hint": "yarn solhint \"./source/**/*.sol\"",
    "lint": "yarn eslint \"./**/*.js\"",
    "ganache": "ganache-cli -p 8545 --gasLimit 0xfffffffffff --time '2017-05-10T00:00:00+00:00'",
    "publish": "lerna publish",
    "test": "yarn clean && lerna run test --concurrency=1"
  },
  "devDependencies": {
    "@gnosis.pm/mock-contract": "^3.0.7",
    "babel-eslint": "^10.0.2",
    "dotenv": "^8.2.0",
    "eslint": "^5.16.0",
    "eslint-config-airbnb-base": "^13.2.0",
    "eslint-plugin-import": "^2.18.0",
    "eslint-plugin-prettier": "^3.1.0",
    "eslint-utils": "^1.4.2",
    "ethereumjs-abi": "^0.6.7",
    "ganache-cli": "^6.4.4",
    "husky": "^3.0.9",
    "lerna": "^3.15.0",
    "prettier": "^1.18.2",
    "solhint": "^2.1.0",
    "truffle": "^5.0.32",
<<<<<<< HEAD
    "truffle-flatten": "^1.0.5",
    "truffle-verify": "^1.0.3",
    "@truffle/hdwallet-provider": "^1.0.17"
=======
    "ganache-time-traveler": "^1.0.5"
>>>>>>> 38cfaae2
  },
  "prettier": {
    "trailingComma": "es5",
    "tabWidth": 2,
    "semi": false,
    "singleQuote": true
  },
  "husky": {
    "hooks": {
      "pre-commit": "yarn lint && yarn hint"
    }
  },
  "dependencies": {
  }
}<|MERGE_RESOLUTION|>--- conflicted
+++ resolved
@@ -32,13 +32,10 @@
     "prettier": "^1.18.2",
     "solhint": "^2.1.0",
     "truffle": "^5.0.32",
-<<<<<<< HEAD
+    "ganache-time-traveler": "^1.0.5"
     "truffle-flatten": "^1.0.5",
     "truffle-verify": "^1.0.3",
     "@truffle/hdwallet-provider": "^1.0.17"
-=======
-    "ganache-time-traveler": "^1.0.5"
->>>>>>> 38cfaae2
   },
   "prettier": {
     "trailingComma": "es5",
