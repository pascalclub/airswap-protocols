const Consumer = artifacts.require('Consumer')
const Indexer = artifacts.require('Indexer')
const Peer = artifacts.require('Peer')
const MockContract = artifacts.require('MockContract')
const abi = require('ethereumjs-abi')
const { equal, passes } = require('@airswap/test-utils').assert
const { takeSnapshot, revertToSnapShot } = require('@airswap/test-utils').time
const { EMPTY_ADDRESS } = require('@airswap/order-utils').constants
const BigNumber = require('bignumber.js')
const { padAddressToLocator } = require('@airswap/test-utils').padding

contract('Consumer Unit Tests', async () => {
  const highVal = 400
  const lowVal = 200
  const maxUint = new BigNumber('1.1579209e+77')

  let snapshotId
  let mockPeerHigh
  let mockPeerHighLocator
  let mockPeerLow
  let mockPeerLowLocator
  let mockSwap
  let mockIndexer
  let consumer
  let mockUserSendToken
  let mockUserReceiveToken
  let indexer_getIntents

  let emptyLocator = padAddressToLocator(EMPTY_ADDRESS)

  beforeEach(async () => {
    let snapShot = await takeSnapshot()
    snapshotId = snapShot['result']
  })

  afterEach(async () => {
    await revertToSnapShot(snapshotId)
  })

  async function setupMockDelgate() {
    let peerTemplate = await Peer.new(EMPTY_ADDRESS, EMPTY_ADDRESS)
    mockPeerHigh = await MockContract.new()
    mockPeerHighLocator = padAddressToLocator(mockPeerHigh.address)
    mockPeerLow = await MockContract.new()
    mockPeerLowLocator = padAddressToLocator(mockPeerLow.address)

    //mock peer getBuyQuote()
    let peer_getBuyQuote = peerTemplate.contract.methods
      .getBuyQuote(0, EMPTY_ADDRESS, EMPTY_ADDRESS)
      .encodeABI()
    await mockPeerHigh.givenMethodReturnUint(peer_getBuyQuote, highVal)
    await mockPeerLow.givenMethodReturnUint(peer_getBuyQuote, lowVal)

    //mock peer provideUnsignedOrder()
    let peer_provideUnsignedOrder = peerTemplate.contract.methods
      .provideUnsignedOrder(0, 0, EMPTY_ADDRESS, 0, EMPTY_ADDRESS)
      .encodeABI()
    await mockPeerHigh.givenMethodReturnBool(peer_provideUnsignedOrder, true)
    await mockPeerLow.givenMethodReturnBool(peer_provideUnsignedOrder, true)
  }

  async function setupMockIndexer() {
<<<<<<< HEAD
    let indexerTemplate = await Indexer.new(EMPTY_ADDRESS, 0, EMPTY_ADDRESS)
=======
    let indexerTemplate = await Indexer.new(EMPTY_ADDRESS)
>>>>>>> 1dfd3f21
    mockIndexer = await MockContract.new()

    indexer_getIntents = indexerTemplate.contract.methods
      .getIntents(EMPTY_ADDRESS, EMPTY_ADDRESS, 0)
      .encodeABI()
  }

  async function setupMocks() {
    mockUserSendToken = await MockContract.new()
    await mockUserSendToken.givenAnyReturnBool(true)

    mockUserReceiveToken = await MockContract.new()
    await mockUserReceiveToken.givenAnyReturnBool(true)

    mockSwap = await MockContract.new()
    await mockSwap.givenAnyReturnBool(true)

    await setupMockDelgate()
    await setupMockIndexer()
  }

  before('deploy Consumer', async () => {
    await setupMocks()
    consumer = await Consumer.new(mockSwap.address, mockIndexer.address)
  })

  describe('Test initial values', async () => {
    it('Test initial Swap Contact', async () => {
      let val = await consumer.swapContract.call()
      equal(val, mockSwap.address, 'swap address is incorrect')
    })

    it('Test initial Indexer Contact', async () => {
      let val = await consumer.indexerContract.call()
      equal(val, mockIndexer.address, 'indexer address is incorrect')
    })
  })

  describe('Test findBestBuy()', async () => {
    it('test default values are returned with an empty indexer', async () => {
      //mock indexer getIntents() where there are no locators
      await mockIndexer.givenMethodReturn(
        indexer_getIntents,
        abi.rawEncode(['address[]'], [[]])
      )

      let val = await consumer.findBestBuy.call(
        180,
        EMPTY_ADDRESS,
        EMPTY_ADDRESS,
        2
      )

      let lowestCost = new BigNumber(val[1]).toPrecision(5)
      equal(val[0], emptyLocator)
      equal(lowestCost, maxUint.toPrecision(5))
    })

    it('test that the lowest cost peer is returned with an indexer ordered high to low', async () => {
      //mock indexer getIntents() where locators are ordered high to low
      await mockIndexer.givenMethodReturn(
        indexer_getIntents,
        abi.rawEncode(
          ['bytes32[]'],
          [[mockPeerHighLocator, mockPeerLowLocator]]
        )
      )

      //this should always select the lowest cost peer available
      let val = await consumer.findBestBuy.call(
        180,
        EMPTY_ADDRESS,
        EMPTY_ADDRESS,
        2
      )

      equal(val[0], mockPeerLowLocator)
      equal(val[1].toNumber(), lowVal)
    })

    it('test that the lowest cost peer is returned with an indexer ordered low to high', async () => {
      //mock indexer getIntents() where locators are ordered low to high
      await mockIndexer.givenMethodReturn(
        indexer_getIntents,
        abi.rawEncode(
          ['bytes32[]'],
          [[mockPeerLowLocator, mockPeerHighLocator]]
        )
      )

      //this should always select the lowest cost peer available
      let val = await consumer.findBestBuy.call(
        180,
        EMPTY_ADDRESS,
        EMPTY_ADDRESS,
        2
      )
      equal(val[0], mockPeerLowLocator)
      equal(val[1].toNumber(), lowVal)
    })
  })

  describe('Test takeBestBuy()', async () => {
    it('test by ensuring all internal methods are called', async () => {
      //mock indexer getIntents() where locators are ordered low to high
      await mockIndexer.givenMethodReturn(
        indexer_getIntents,
        abi.rawEncode(
          ['bytes32[]'],
          [[mockPeerLowLocator, mockPeerHighLocator]]
        )
      )

      let trx = await consumer.takeBestBuy(
        180,
        mockUserSendToken.address,
        mockUserReceiveToken.address,
        2
      )
      passes(trx)
    })
  })
})<|MERGE_RESOLUTION|>--- conflicted
+++ resolved
@@ -60,11 +60,7 @@
   }
 
   async function setupMockIndexer() {
-<<<<<<< HEAD
-    let indexerTemplate = await Indexer.new(EMPTY_ADDRESS, 0, EMPTY_ADDRESS)
-=======
-    let indexerTemplate = await Indexer.new(EMPTY_ADDRESS)
->>>>>>> 1dfd3f21
+    let indexerTemplate = await Indexer.new(EMPTY_ADDRESS, EMPTY_ADDRESS)
     mockIndexer = await MockContract.new()
 
     indexer_getIntents = indexerTemplate.contract.methods
