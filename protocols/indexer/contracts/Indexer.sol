--- conflicted
+++ resolved
@@ -44,27 +44,14 @@
     * @notice Contract Constructor
     *
     * @param _stakeToken address
-<<<<<<< HEAD
-    * @param _stakeMinimum uint256
     * @param _locatorWhitelist address
     */
   constructor(
     address _stakeToken,
-    uint256 _stakeMinimum,
     address _locatorWhitelist
   ) public {
     stakeToken = IERC20(_stakeToken);
-    stakeMinimum = _stakeMinimum;
-    emit SetStakeMinimum(_stakeMinimum);
-
     locatorWhitelist = _locatorWhitelist;
-=======
-    */
-  constructor(
-    address _stakeToken
-  ) public {
-    stakeToken = IERC20(_stakeToken);
->>>>>>> 1dfd3f21
   }
 
   /**
@@ -171,32 +158,6 @@
   }
 
   /**
-<<<<<<< HEAD
-    * @notice Set Two-Sided Intent to Trade
-    *
-    * @param _tokenOne address
-    * @param _tokenTwo address
-    * @param _amount uint256
-    * @param _expiry uint256
-    * @param _locator bytes32
-    */
-  function setTwoSidedIntent(
-    address _tokenOne,
-    address _tokenTwo,
-    uint256 _amount,
-    uint256 _expiry,
-    bytes32 _locator
-  ) public {
-    // Set the _makerToken / _tokenTwo side of the market.
-    setIntent(_tokenOne, _tokenTwo, _amount, _expiry, _locator);
-
-    // Set the _tokenTwo / _makerToken side of the market.
-    setIntent(_tokenTwo, _tokenOne, _amount, _expiry, _locator);
-  }
-
-  /**
-=======
->>>>>>> 1dfd3f21
     * @notice Unset an Intent to Trade
     * @dev Users are allowed unstake from blacklisted markets
     *
