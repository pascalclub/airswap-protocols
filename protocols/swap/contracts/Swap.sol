/*
  Copyright 2019 Swap Holdings Ltd.

  Licensed under the Apache License, Version 2.0 (the "License");
  you may not use this file except in compliance with the License.
  You may obtain a copy of the License at

    http://www.apache.org/licenses/LICENSE-2.0

  Unless required by applicable law or agreed to in writing, software
  distributed under the License is distributed on an "AS IS" BASIS,
  WITHOUT WARRANTIES OR CONDITIONS OF ANY KIND, either express or implied.
  See the License for the specific language governing permissions and
  limitations under the License.
*/

pragma solidity 0.5.10;
pragma experimental ABIEncoderV2;

import "@airswap/transfer-handler-registry/contracts/interfaces/ITransferHandler.sol";
import "@airswap/transfer-handler-registry/contracts/TransferHandlerRegistry.sol";
import "@airswap/swap/contracts/interfaces/ISwap.sol";
import "openzeppelin-solidity/contracts/token/ERC20/IERC20.sol";
import "openzeppelin-solidity/contracts/token/ERC721/IERC721.sol";

/**
  * @title Swap: The Atomic Swap used by the Swap Protocol
  */
contract Swap is ISwap {

  // Domain and version for use in signatures (EIP-712)
  bytes constant internal DOMAIN_NAME = "SWAP";
  bytes constant internal DOMAIN_VERSION = "2";

  // Unique domain identifier for use in signatures (EIP-712)
  bytes32 private domainSeparator;

  // Possible order statuses
  byte constant private OPEN = 0x00;
  byte constant private TAKEN = 0x01;
  byte constant private CANCELED = 0x02;

<<<<<<< HEAD
  // Mapping of peer address to delegate address and expiry.
  mapping (address => mapping (address => uint256)) public delegateApprovals;
=======
  // ERC-721 (non-fungible token) interface identifier (ERC-165)
  bytes4 constant internal ERC721_INTERFACE_ID = 0x80ac58cd;
  /*
    bytes4(keccak256('balanceOf(address)')) ^
    bytes4(keccak256('ownerOf(uint256)')) ^
    bytes4(keccak256('approve(address,uint256)')) ^
    bytes4(keccak256('getApproved(uint256)')) ^
    bytes4(keccak256('setApprovalForAll(address,bool)')) ^
    bytes4(keccak256('isApprovedForAll(address,address)')) ^
    bytes4(keccak256('transferFrom(address,address,uint256)')) ^
    bytes4(keccak256('safeTransferFrom(address,address,uint256)')) ^
    bytes4(keccak256('safeTransferFrom(address,address,uint256,bytes)'));
  */

  // Mapping of sender address to a delegated sender address and expiry.
  mapping (address => mapping (address => uint256)) public senderAuthorizations;

  // Mapping of signer address to a delegated signer and expiry.
  mapping (address => mapping (address => uint256)) public signerAuthorizations;
>>>>>>> 2e3f0f81

  // Mapping of signers to orders by nonce as TAKEN (0x01) or CANCELED (0x02)
  mapping (address => mapping (uint256 => byte)) public signerOrderStatus;

  // Mapping of signer addresses to an optionally set minimum valid nonce
  mapping (address => uint256) public signerMinimumNonce;

  // contains registry of kind to asset types
  TransferHandlerRegistry public registry;

  /**
    * @notice Contract Constructor
    * @dev Sets domain for signature validation (EIP-712)
    * @param _registry TokenRegistry contract
    */
  constructor(TransferHandlerRegistry _registry) public {
    domainSeparator = Types.hashDomain(
      DOMAIN_NAME,
      DOMAIN_VERSION,
      address(this)
    );
    registry = _registry;
  }

  /**
    * @notice Atomic Token Swap
    * @param _order Types.Order
    */
  function swap(
    Types.Order calldata _order
  ) external {

    // Ensure the order is not expired.
    require(_order.expiry > block.timestamp,
      "ORDER_EXPIRED");

    // Ensure the order is not already taken.
    require(signerOrderStatus[_order.signer.wallet][_order.nonce] != TAKEN,
      "ORDER_ALREADY_TAKEN");

    // Ensure the order is not already canceled.
    require(signerOrderStatus[_order.signer.wallet][_order.nonce] != CANCELED,
      "ORDER_ALREADY_CANCELED");

    // Ensure the order nonce is above the minimum.
    require(_order.nonce >= signerMinimumNonce[_order.signer.wallet],
      "NONCE_TOO_LOW");

    // Mark the order TAKEN (0x01).
    signerOrderStatus[_order.signer.wallet][_order.nonce] = TAKEN;

    // Validate the sender side of the trade.
    address finalSenderWallet;

    if (_order.sender.wallet == address(0)) {
      /**
        * Sender is not specified. The msg.sender of the transaction becomes
        * the sender of the _order.
        */
      finalSenderWallet = msg.sender;

    } else {
      /**
        * Sender is specified. If the msg.sender is not the specified sender,
        * thus determines whether the msg.sender is an authorized sender.
        */
      require(isSenderAuthorized(_order.sender.wallet, msg.sender),
          "SENDER_UNAUTHORIZED");
      // The specified sender is all clear.
      finalSenderWallet = _order.sender.wallet;

    }

    // Validate the signer side of the trade.
    if (_order.signature.v == 0) {
      /**
        * Signature is not provided. The signer may have authorized the
        * msg.sender to swap on its behalf, which does not require a signature.
        */
      require(isSignerAuthorized(_order.signer.wallet, msg.sender),
        "SIGNER_UNAUTHORIZED");

    } else {
      /**
        * The signature is provided. Determine whether the signer is
        * authorized and if so validate the signature itself.
        */
      require(isSignerAuthorized(_order.signer.wallet, _order.signature.signatory),
        "SIGNER_UNAUTHORIZED");

      // Ensure the signature is valid.
      require(isValid(_order, domainSeparator),
        "SIGNATURE_INVALID");

    }
    // Transfer token from sender to signer.
    transferToken(
      finalSenderWallet,
      _order.signer.wallet,
      _order.sender.param,
      _order.sender.token,
      _order.sender.kind
    );

    // Transfer token from signer to sender.
    transferToken(
      _order.signer.wallet,
      finalSenderWallet,
      _order.signer.param,
      _order.signer.token,
      _order.signer.kind
    );

    // Transfer token from signer to affiliate if specified.
    if (_order.affiliate.wallet != address(0)) {
      transferToken(
        _order.signer.wallet,
        _order.affiliate.wallet,
        _order.affiliate.param,
        _order.affiliate.token,
        _order.affiliate.kind
      );
    }

    emit Swap(_order.nonce, block.timestamp,
      _order.signer.wallet, _order.signer.param, _order.signer.token,
      finalSenderWallet, _order.sender.param, _order.sender.token,
      _order.affiliate.wallet, _order.affiliate.param, _order.affiliate.token
    );
  }

  /**
    * @notice Cancel one or more open orders by nonce
    * @dev Canceled orders are marked CANCELED (0x02)
    * @dev Emits a Cancel event
    * @param _nonces uint256[]
    */
  function cancel(
    uint256[] calldata _nonces
  ) external {
    for (uint256 i = 0; i < _nonces.length; i++) {
      if (signerOrderStatus[msg.sender][_nonces[i]] == OPEN) {
        signerOrderStatus[msg.sender][_nonces[i]] = CANCELED;
        emit Cancel(_nonces[i], msg.sender);
      }
    }
  }

  /**
    * @notice Invalidate all orders below a nonce value
    * @dev Emits an Invalidate event
    * @param _minimumNonce uint256
    */
  function invalidate(
    uint256 _minimumNonce
  ) external {
    signerMinimumNonce[msg.sender] = _minimumNonce;
    emit Invalidate(_minimumNonce, msg.sender);
  }

  /**
    * @notice Authorize a delegated sender
    * @dev Emits an AuthorizeSender event
    * @param _authorizedSender address to authorize
    * @param _expiry uint256
    */
  function authorizeSender(
    address _authorizedSender,
    uint256 _expiry
  ) external {
    require(msg.sender != _authorizedSender, "INVALID_AUTH_SENDER");
    require(_expiry > block.timestamp, "INVALID_AUTH_EXPIRY");
    senderAuthorizations[msg.sender][_authorizedSender] = _expiry;
    emit AuthorizeSender(msg.sender, _authorizedSender, _expiry);
  }

  /**
    * @notice Authorize a delegated signer
    * @dev Emits an AuthorizeSigner event
    * @param _authorizedSigner address to authorize
    * @param _expiry uint256
    */
  function authorizeSigner(
    address _authorizedSigner,
    uint256 _expiry
  ) external {
    require(msg.sender != _authorizedSigner, "INVALID_AUTH_SIGNER");
    require(_expiry > block.timestamp, "INVALID_AUTH_EXPIRY");
    signerAuthorizations[msg.sender][_authorizedSigner] = _expiry;
    emit AuthorizeSigner(msg.sender, _authorizedSigner, _expiry);
  }

  /**
    * @notice Revoke an authorized sender
    * @dev Emits a RevokeSender event
    * @param _authorizedSender address
    */
  function revokeSender(
    address _authorizedSender
  ) external {
    delete senderAuthorizations[msg.sender][_authorizedSender];
    emit RevokeSender(msg.sender, _authorizedSender);
  }

  /**
    * @notice Revoke an authorized signer
    * @dev Emits a RevokeSigner event
    * @param _authorizedSigner address
    */
  function revokeSigner(
    address _authorizedSigner
  ) external {
    delete signerAuthorizations[msg.sender][_authorizedSigner];
    emit RevokeSigner(msg.sender, _authorizedSigner);
  }

  /**
    * @notice Determine whether a sender delegate is authorized
    * @param _approver address
    * @param _delegate address
    * @return bool returns whether a delegate is sender authorized
    */
  function isSenderAuthorized(
    address _approver,
    address _delegate
  ) internal view returns (bool) {
    return ((_approver == _delegate) ||
      senderAuthorizations[_approver][_delegate] > block.timestamp);
  }

  /**
    * @notice Determine whether a signer delegate is authorized
    * @param _approver address
    * @param _delegate address
    * @return bool returns whether a delegate is signer authorized
    */
  function isSignerAuthorized(
    address _approver,
    address _delegate
  ) internal view returns (bool) {
    return ((_approver == _delegate) ||
      (signerAuthorizations[_approver][_delegate] > block.timestamp));
  }

  /**
    * @notice Validate signature using an EIP-712 typed data hash
    * @param _order Order
    * @return bool returns whether the signature + order is valid
    */
  function isValid(
    Types.Order memory _order,
    bytes32 _domainSeparator
  ) internal pure returns (bool) {
    if (_order.signature.version == byte(0x01)) {
      return _order.signature.signatory == ecrecover(
        Types.hashOrder(
          _order,
          _domainSeparator),
          _order.signature.v,
          _order.signature.r,
          _order.signature.s
      );
    }
    if (_order.signature.version == byte(0x45)) {
      return _order.signature.signatory == ecrecover(
        keccak256(
          abi.encodePacked(
            "\x19Ethereum Signed Message:\n32",
            Types.hashOrder(_order, _domainSeparator)
          )
        ),
        _order.signature.v,
        _order.signature.r,
        _order.signature.s
      );
    }
    return false;
  }

  /**
    * @notice Perform an ERC-20 or ERC-721 token transfer
    * @dev Transfer type specified by the bytes4 _kind param
    * @param _from address wallet address to send from
    * @param _to address wallet address to send to
    * @param _param uint256 amount for ERC-20 or token ID for ERC-721
    * @param _token address contract address of token
    * @param _kind bytes4 EIP-165 interface ID of the token
    */
  function transferToken(
      address _from,
      address _to,
      uint256 _param,
      address _token,
      bytes4 _kind
  ) internal {
    ITransferHandler transferHandler = registry.getTransferHandler(_kind);
    (bool success, bytes memory data) = address(transferHandler).
      delegatecall(abi.encodeWithSignature(
        "transferTokens(address,address,uint256,address)",
        _from,
        _to,
        _param,
        _token
    ));
    require(success && abi.decode(data, (bool)));
  }
}<|MERGE_RESOLUTION|>--- conflicted
+++ resolved
@@ -40,30 +40,11 @@
   byte constant private TAKEN = 0x01;
   byte constant private CANCELED = 0x02;
 
-<<<<<<< HEAD
-  // Mapping of peer address to delegate address and expiry.
-  mapping (address => mapping (address => uint256)) public delegateApprovals;
-=======
-  // ERC-721 (non-fungible token) interface identifier (ERC-165)
-  bytes4 constant internal ERC721_INTERFACE_ID = 0x80ac58cd;
-  /*
-    bytes4(keccak256('balanceOf(address)')) ^
-    bytes4(keccak256('ownerOf(uint256)')) ^
-    bytes4(keccak256('approve(address,uint256)')) ^
-    bytes4(keccak256('getApproved(uint256)')) ^
-    bytes4(keccak256('setApprovalForAll(address,bool)')) ^
-    bytes4(keccak256('isApprovedForAll(address,address)')) ^
-    bytes4(keccak256('transferFrom(address,address,uint256)')) ^
-    bytes4(keccak256('safeTransferFrom(address,address,uint256)')) ^
-    bytes4(keccak256('safeTransferFrom(address,address,uint256,bytes)'));
-  */
-
   // Mapping of sender address to a delegated sender address and expiry.
   mapping (address => mapping (address => uint256)) public senderAuthorizations;
 
   // Mapping of signer address to a delegated signer and expiry.
   mapping (address => mapping (address => uint256)) public signerAuthorizations;
->>>>>>> 2e3f0f81
 
   // Mapping of signers to orders by nonce as TAKEN (0x01) or CANCELED (0x02)
   mapping (address => mapping (uint256 => byte)) public signerOrderStatus;
