--- conflicted
+++ resolved
@@ -81,7 +81,6 @@
     * @notice Create a Two Sided Market
     * @dev Deploys two new Market contracts
     *
-<<<<<<< HEAD
     * @param _tokenOne address
     * @param _tokenTwo address
     */
@@ -95,21 +94,6 @@
 
     // Create the takerToken / makerToken market.
     address marketTwo = createMarket(_tokenTwo, _tokenOne);
-=======
-    * @param _makerToken address
-    * @param _takerToken address
-    */
-  function createTwoSidedMarket(
-    address _makerToken,
-    address _takerToken
-  ) public returns (address, address) {
-
-    // Create the makerToken / takerToken market.
-    address marketOne = createMarket(_makerToken, _takerToken);
-
-    // Create the takerToken / makerToken market.
-    address marketTwo = createMarket(_makerToken, _takerToken);
->>>>>>> 9160191e
 
     // Return the addresses of both Market contracts.
     return (marketOne, marketTwo);
@@ -195,42 +179,24 @@
   /**
     * @notice Set Two-Sided Intent to Trade
     *
-<<<<<<< HEAD
     * @param _tokenOne address
     * @param _tokenTwo address
-=======
-    * @param _makerToken address
-    * @param _takerToken address
->>>>>>> 9160191e
     * @param _amount uint256
     * @param _expiry uint256
     * @param _locator bytes32
     */
   function setTwoSidedIntent(
-<<<<<<< HEAD
     address _tokenOne,
     address _tokenTwo,
-=======
-    address _makerToken,
-    address _takerToken,
->>>>>>> 9160191e
     uint256 _amount,
     uint256 _expiry,
     bytes32 _locator
   ) public {
-<<<<<<< HEAD
     // Set the _makerToken / _tokenTwo side of the market.
     setIntent(_tokenOne, _tokenTwo, _amount, _expiry, _locator);
 
     // Set the _tokenTwo / _makerToken side of the market.
     setIntent(_tokenTwo, _tokenOne, _amount, _expiry, _locator);
-=======
-    // Set the _makerToken / _takerToken side of the market.
-    setIntent(_makerToken, _takerToken, _amount, _expiry, _locator);
-
-    // Set the _takerToken / _makerToken side of the market.
-    setIntent(_takerToken, _makerToken, _amount, _expiry, _locator);
->>>>>>> 9160191e
   }
 
   /**
@@ -265,7 +231,7 @@
   }
 
   /**
-    * @notice Unset an Intent to Trade
+    * @notice Unset an Two-Sided Intent to Trade
     * @dev Users are allowed unstake from blacklisted markets
     *
     * @param _tokenOne address
@@ -280,24 +246,6 @@
 
     // Unset the _tokenTwo / _tokenOne side of the market.
     unsetIntent(_tokenTwo, _tokenOne);
-  }
-
-  /**
-    * @notice Unset an Intent to Trade
-    * @dev Users are allowed unstake from blacklisted markets
-    *
-    * @param _makerToken address
-    * @param _takerToken address
-    */
-  function unsetTwoSidedIntent(
-    address _makerToken,
-    address _takerToken
-  ) public {
-    // Unset the _makerToken / _takerToken side of the market.
-    unsetIntent(_makerToken, _takerToken);
-
-    // Unset the _takerToken / _makerToken side of the market.
-    unsetIntent(_takerToken, _makerToken);
   }
 
   /**
