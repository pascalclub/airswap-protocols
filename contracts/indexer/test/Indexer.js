const Indexer = artifacts.require('Indexer')
const FungibleToken = artifacts.require('FungibleToken')

const { emitted, reverted, equal, ok } = require('@airswap/test-utils').assert
const { balances } = require('@airswap/test-utils').balances
const { getTimestampPlusDays } = require('@airswap/test-utils').time
const { intents } = require('@airswap/indexer-utils')

const ALICE_LOC = intents.serialize(
  intents.Locators.URL,
  'https://rpc.maker-cloud.io:1123'
)

contract('Indexer', ([ownerAddress, aliceAddress, bobAddress]) => {
  let indexer
  let indexerAddress

  let tokenAST
  let tokenDAI
  let tokenWETH

  describe('Deploying...', () => {
    it('Deployed staking token "AST"', async () => {
      tokenAST = await FungibleToken.deployed()
    })

    it('Deployed trading token "DAI"', async () => {
      tokenDAI = await FungibleToken.new()
    })

    it('Deployed trading token "WETH"', async () => {
      tokenWETH = await FungibleToken.new()
    })

    it('Deployed Indexer contract', async () => {
      indexer = await Indexer.deployed({ from: ownerAddress })
      indexerAddress = indexer.address
      emitted(await indexer.setStakeMinimum(250), 'SetStakeMinimum')
    })
  })

  describe('Market setup', () => {
    it('Bob creates a market (collection of intents) for WETH/DAI', async () => {
      emitted(
        await indexer.createMarket(tokenWETH.address, tokenDAI.address, {
          from: bobAddress,
        }),
        'CreateMarket'
      )
    })

    it('Bob ensures no intents are on the Indexer', async () => {
      equal(await indexer.lengthOf(tokenWETH.address, tokenDAI.address), 0)
    })

    it('Alice attempts to stake and set an intent but fails due to no market', async () => {
      await reverted(
        indexer.setIntent(
          tokenDAI.address,
          tokenWETH.address,
          100,
          await getTimestampPlusDays(1),
          ALICE_LOC,
          {
            from: aliceAddress,
          }
        ),
        'MARKET_DOES_NOT_EXIST'
      )
    })

    it('Alice attempts to stake and set an intent but fails due to minimum', async () => {
      await reverted(
        indexer.setIntent(
          tokenWETH.address,
          tokenDAI.address,
          100,
          await getTimestampPlusDays(1),
          ALICE_LOC,
          {
            from: aliceAddress,
          }
        ),
        'MINIMUM_NOT_MET'
      )
    })
  })

  describe('Staking', () => {
    it('Fails due to no staking token balance', async () => {
      await reverted(
        indexer.setIntent(
          tokenWETH.address,
          tokenDAI.address,
          500,
          await getTimestampPlusDays(1),
          ALICE_LOC,
          {
            from: aliceAddress,
          }
        ),
        'SafeMath: subtraction overflow'
      )
    })

    it('Staking tokens are minted for Alice', async () => {
      emitted(await tokenAST.mint(aliceAddress, 1000), 'Transfer')
    })

    it('Fails due to no staking token allowance', async () => {
      await reverted(
        indexer.setIntent(
          tokenWETH.address,
          tokenDAI.address,
          500,
          await getTimestampPlusDays(1),
          ALICE_LOC,
          {
            from: aliceAddress,
          }
        ),
        'SafeMath: subtraction overflow'
      )
    })

    it('Alice approves Indexer to spend staking tokens', async () => {
      emitted(
        await tokenAST.approve(indexerAddress, 10000, { from: aliceAddress }),
        'Approval'
      )
    })

    it('Checks balances', async () => {
      ok(balances(aliceAddress, [[tokenAST, 1000]]))
      ok(balances(indexerAddress, [[tokenAST, 0]]))
    })

    it('Alice attempts to stake and set an intent succeeds', async () => {
      emitted(
        await indexer.setIntent(
          tokenWETH.address,
          tokenDAI.address,
          500,
          await getTimestampPlusDays(1),
          ALICE_LOC,
          {
            from: aliceAddress,
          }
        ),
        'Stake'
      )
    })

    it('Checks balances', async () => {
      ok(balances(aliceAddress, [[tokenAST, 500]]))
      ok(balances(indexerAddress, [[tokenAST, 500]]))
    })
  })

  describe('Intent integrity', () => {
    it('Bob ensures only one intent is on the Indexer', async () => {
      equal(await indexer.lengthOf(tokenWETH.address, tokenDAI.address), 1)
    })

    it('Bob ensures that Alice intent is on the Indexer', async () => {
      const intents = await indexer.getIntents(
        tokenWETH.address,
        tokenDAI.address,
        10,
        {
          from: bobAddress,
        }
      )
      equal(intents[0], ALICE_LOC)
    })

    it('Alice attempts to unset an intent and succeeds', async () => {
      emitted(
        await indexer.unsetIntent(tokenWETH.address, tokenDAI.address, {
          from: aliceAddress,
        }),
        'Unstake'
      )
    })

    it('Checks balances', async () => {
      ok(balances(aliceAddress, [[tokenAST, 1000]]))
      ok(balances(indexerAddress, [[tokenAST, 0]]))
    })

    it('Bob ensures there are no more intents the Indexer', async () => {
      const intents = await indexer.getIntents(
        tokenWETH.address,
        tokenDAI.address,
        10,
        {
          from: bobAddress,
        }
      )
      equal(intents.length, 0)
    })

    it('Alice attempts to set an intent and succeeds', async () => {
      emitted(
        await indexer.setIntent(
          tokenWETH.address,
          tokenDAI.address,
          1000,
          await getTimestampPlusDays(1),
          ALICE_LOC,
          {
            from: aliceAddress,
          }
        ),
        'Stake'
      )
    })
  })
  describe('Blacklisting', () => {
    it('Alice attempts to blacklist a market and fails because she is not owner', async () => {
      await reverted(
        indexer.addToBlacklist(tokenDAI.address, {
          from: aliceAddress,
        }),
        'Ownable: caller is not the owner'
      )
    })

    it('Owner attempts to blacklist a market and succeeds', async () => {
      emitted(
        await indexer.addToBlacklist(tokenDAI.address, {
          from: ownerAddress,
        }),
        'AddToBlacklist'
      )
    })

    it('Alice attempts to stake and set an intent and fails due to blacklist', async () => {
      await reverted(
        indexer.setIntent(
          tokenWETH.address,
          tokenDAI.address,
          1000,
          await getTimestampPlusDays(1),
          ALICE_LOC,
          {
            from: aliceAddress,
          }
        ),
        'MARKET_IS_BLACKLISTED'
      )
    })

    it('Alice attempts to unset an intent and succeeds regardless of blacklist', async () => {
      emitted(
        await indexer.unsetIntent(tokenWETH.address, tokenDAI.address, {
          from: aliceAddress,
        }),
        'Unstake'
      )
    })

    it('Alice attempts to remove from blacklist fails because she is not owner', async () => {
      await reverted(
        indexer.removeFromBlacklist(tokenDAI.address, {
          from: aliceAddress,
        }),
        'Ownable: caller is not the owner'
      )
    })

    it('Owner attempts to blacklist a market and succeeds', async () => {
      emitted(
        await indexer.removeFromBlacklist(tokenDAI.address, {
          from: ownerAddress,
        }),
        'RemoveFromBlacklist'
      )
    })

    it('Alice attempts to stake and set an intent and succeeds', async () => {
      emitted(
        await indexer.setIntent(
          tokenWETH.address,
          tokenDAI.address,
<<<<<<< HEAD
          500,
          getExpiry(),
          ALICE_LOC,
          {
            from: aliceAddress,
          }
        ),
        'Stake'
      )
    })

    it('Bob creates the other side of the market for WETH/DAI', async () => {
      emitted(
        await indexer.createTwoSidedMarket(
          tokenDAI.address,
          tokenWETH.address,
          {
            from: bobAddress,
          }
        ),
        'CreateMarket'
      )
    })

    it('Alice attempts to stake and set an intent and succeeds', async () => {
      emitted(
        await indexer.setTwoSidedIntent(
          tokenWETH.address,
          tokenDAI.address,
          250,
          getExpiry(),
=======
          1000,
          await getTimestampPlusDays(1),
>>>>>>> 3e9e73cb
          ALICE_LOC,
          {
            from: aliceAddress,
          }
        ),
        'Stake'
      )
    })
  })
})<|MERGE_RESOLUTION|>--- conflicted
+++ resolved
@@ -283,9 +283,8 @@
         await indexer.setIntent(
           tokenWETH.address,
           tokenDAI.address,
-<<<<<<< HEAD
-          500,
-          getExpiry(),
+          1000,
+          await getTimestampPlusDays(1),
           ALICE_LOC,
           {
             from: aliceAddress,
@@ -294,38 +293,5 @@
         'Stake'
       )
     })
-
-    it('Bob creates the other side of the market for WETH/DAI', async () => {
-      emitted(
-        await indexer.createTwoSidedMarket(
-          tokenDAI.address,
-          tokenWETH.address,
-          {
-            from: bobAddress,
-          }
-        ),
-        'CreateMarket'
-      )
-    })
-
-    it('Alice attempts to stake and set an intent and succeeds', async () => {
-      emitted(
-        await indexer.setTwoSidedIntent(
-          tokenWETH.address,
-          tokenDAI.address,
-          250,
-          getExpiry(),
-=======
-          1000,
-          await getTimestampPlusDays(1),
->>>>>>> 3e9e73cb
-          ALICE_LOC,
-          {
-            from: aliceAddress,
-          }
-        ),
-        'Stake'
-      )
-    })
   })
 })