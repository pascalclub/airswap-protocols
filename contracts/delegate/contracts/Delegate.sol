/*
  Copyright 2019 Swap Holdings Ltd.

  Licensed under the Apache License, Version 2.0 (the "License");
  you may not use this file except in compliance with the License.
  You may obtain a copy of the License at

    http://www.apache.org/licenses/LICENSE-2.0

  Unless required by applicable law or agreed to in writing, software
  distributed under the License is distributed on an "AS IS" BASIS,
  WITHOUT WARRANTIES OR CONDITIONS OF ANY KIND, either express or implied.
  See the License for the specific language governing permissions and
  limitations under the License.
*/

pragma solidity 0.5.10;
pragma experimental ABIEncoderV2;

import "@airswap/delegate/interfaces/IDelegate.sol";
import "@airswap/swap/interfaces/ISwap.sol";
import "openzeppelin-solidity/contracts/ownership/Ownable.sol";
import "openzeppelin-solidity/contracts/math/SafeMath.sol";

/**
  * @title Delegate: Deployable Trading Rules for the Swap Protocol
  * @notice Supports fungible tokens (ERC-20)
  * @dev inherits IDelegate, Ownable uses SafeMath library
  */
contract Delegate is IDelegate, Ownable {
  using SafeMath for uint256;

  // Swap contract to be used to settle trades
  ISwap public swapContract;

  // Mapping of delegateToken to consumerToken for rule lookup
  mapping (address => mapping (address => Rule)) public rules;

  /**
    * @notice Contract Constructor
    * @param initialSwapContract address of the swap contract the delegate will deploy with
    */
  constructor(
    address initialSwapContract
  ) public {
    swapContract = ISwap(initialSwapContract);
  }

  /**
    * @notice Set the Swap Contract address
    * @dev only callable by the owner of the contract
    * @param newSwapContract address that will replace the old swap contract address
    */
  function setSwapContract(
    address newSwapContract
  ) external onlyOwner {
    swapContract = ISwap(newSwapContract);
  }

  /**
    * @notice Set a Trading Rule
<<<<<<< HEAD
    * @dev can only be called by owner
    * @param delegateToken address
    * @param consumerToken address
=======
    * @dev only callable by the owner of the contract
    * @param delegateToken address the address of the delegate token contract
    * @param consumerToken address the address of the consumer token contract
>>>>>>> a460bddf
    * @param maxDelegateAmount uint256 the maximum amount this rule will allow for trade
    * @param priceCoef uint256 the coefficient that will be multiplied by 10^-priceExp
    * @param priceExp uint256 the exponent represented as a negative number to help denote the decimal value of the priceCoef
    */
  function setRule(
    address delegateToken,
    address consumerToken,
    uint256 maxDelegateAmount,
    uint256 priceCoef,
    uint256 priceExp
  ) external onlyOwner {

    rules[delegateToken][consumerToken] = Rule({
      maxDelegateAmount: maxDelegateAmount,
      priceCoef: priceCoef,
      priceExp: priceExp
    });

    emit SetRule(
      delegateToken,
      consumerToken,
      maxDelegateAmount,
      priceCoef,
      priceExp
    );
  }

  /**
    * @notice Unset a Trading Rule
<<<<<<< HEAD
    * @dev can only be called by owner
=======
    * @dev only callable by the owner of the contract
>>>>>>> a460bddf
    * @param delegateToken address
    * @param consumerToken address
    */
  function unsetRule(
    address delegateToken,
    address consumerToken
  ) external onlyOwner {

    // Delete the rule.
    delete rules[delegateToken][consumerToken];

    emit UnsetRule(
      delegateToken,
      consumerToken
    );
  }

  /**
    * @notice Get a Buy Quote
    *
    * @param delegateAmount uint256
    * @param delegateToken address
    * @param consumerToken address
    * @return consumerAmount uint256
    */
  function getBuyQuote(
    uint256 delegateAmount,
    address delegateToken,
    address consumerToken
  ) external view returns (
    uint256 consumerAmount
  ) {

    Rule memory rule = rules[delegateToken][consumerToken];

    // Ensure that a rule exists.
    if(rule.maxDelegateAmount > 0) {

      // Ensure the delegateAmount does not exceed maximum for the rule.
      if(delegateAmount <= rule.maxDelegateAmount) {

        consumerAmount = delegateAmount
            .mul(rule.priceCoef)
            .div(10 ** rule.priceExp);

        // Ensure that the quoted amount is greater than zero.
        if (consumerAmount > 0) {
          return consumerAmount;
        }
      }
    }
    return 0;
  }

  /**
    * @notice Get a Sell Quote
    * @param consumerAmount uint256
    * @param consumerToken address
    * @param delegateToken address
    * @return delegateAmount uint256
    */
  function getSellQuote(
    uint256 consumerAmount,
    address consumerToken,
    address delegateToken
  ) external view returns (
    uint256 delegateAmount
  ) {

    Rule memory rule = rules[delegateToken][consumerToken];

    // Ensure that a rule exists.
    if(rule.maxDelegateAmount > 0) {

      // Calculate the delegateAmount.
      delegateAmount = consumerAmount
        .mul(10 ** rule.priceExp).div(rule.priceCoef);

      // Ensure the delegateAmount does not exceed maximum and is greater than zero.
      if(delegateAmount <= rule.maxDelegateAmount && delegateAmount > 0) {
        return delegateAmount;
      }
    }
    return 0;
  }

  /**
    * @notice Get a Maximum Quote
    *
    * @param delegateToken address
    * @param consumerToken address
    * @return (uint256, uint256)
    */
  function getMaxQuote(
    address delegateToken,
    address consumerToken
  ) external view returns (
    uint256 delegateAmount,
    uint256 consumerAmount
  ) {

    Rule memory rule = rules[delegateToken][consumerToken];

    // Ensure that a rule exists.
    if(rule.maxDelegateAmount > 0) {

      // Return the maxDelegateAmount and calculated consumerAmount.
      return (
        rule.maxDelegateAmount,
        rule.maxDelegateAmount.mul(rule.priceCoef).div(10 ** rule.priceExp)
      );
    }
    return (0, 0);
  }

  /**
    * @notice Provide an Order (Simple)
    * @dev Rules get reset with new maxDelegateAmount
    *
    * @param nonce uint256
    * @param expiry uint256
    * @param consumerWallet address
    * @param consumerAmount uint256
    * @param consumerToken address
    * @param delegateWallet address
    * @param delegateAmount uint256
    * @param delegateToken address
    * @param v uint8
    * @param r bytes32
    * @param s bytes32
    */
  function provideOrder(
    uint256 nonce,
    uint256 expiry,
    address consumerWallet,
    uint256 consumerAmount,
    address consumerToken,
    address delegateWallet,
    uint256 delegateAmount,
    address delegateToken,
    uint8 v,
    bytes32 r,
    bytes32 s
  ) public payable {

    // TODO: Forward the message value (for ETH trades) and add tests.

    Rule memory rule = rules[delegateToken][consumerToken];

    // Ensure that a rule exists.
    require(rule.maxDelegateAmount != 0,
      "TOKEN_PAIR_INACTIVE");

    // Ensure the order does not exceed the maximum amount.
    require(delegateAmount <= rule.maxDelegateAmount,
      "AMOUNT_EXCEEDS_MAX");

    // Ensure the order is priced according to the rule.
    require(delegateAmount == consumerAmount
      .mul(10 ** rule.priceExp).div(rule.priceCoef),
      "PRICE_INCORRECT");

    // Overwrite the rule with a decremented maxDelegateAmount.
    rules[delegateToken][consumerToken] = Rule({
      maxDelegateAmount: rule.maxDelegateAmount - delegateAmount,
      priceCoef: rule.priceCoef,
      priceExp: rule.priceExp
    });

    // Perform the swap.
    swapContract.swapSimple(
      nonce,
      expiry,
      consumerWallet,
      consumerAmount,
      consumerToken,
      delegateWallet,
      delegateAmount,
      delegateToken,
      v, r, s
    );

  }

  /**
    * @notice Provide an Unsigned Order (Simple)
    * @dev Requires that sender has authorized the delegate (Swap)
    *
    * @param nonce uint256
    * @param consumerAmount uint256
    * @param consumerToken address
    * @param delegateAmount uint256
    * @param delegateToken address
    */
  function provideUnsignedOrder(
    uint256 nonce,
    uint256 consumerAmount,
    address consumerToken,
    uint256 delegateAmount,
    address delegateToken
  ) public payable {

    // TODO: Forward the message value (for ETH trades) and add tests.

    provideOrder(
      nonce,
      block.timestamp,
      msg.sender,
      consumerAmount,
      consumerToken,
      owner(),
      delegateAmount,
      delegateToken,
      0, 0, 0
    );

  }
}<|MERGE_RESOLUTION|>--- conflicted
+++ resolved
@@ -59,15 +59,9 @@
 
   /**
     * @notice Set a Trading Rule
-<<<<<<< HEAD
-    * @dev can only be called by owner
-    * @param delegateToken address
-    * @param consumerToken address
-=======
     * @dev only callable by the owner of the contract
     * @param delegateToken address the address of the delegate token contract
     * @param consumerToken address the address of the consumer token contract
->>>>>>> a460bddf
     * @param maxDelegateAmount uint256 the maximum amount this rule will allow for trade
     * @param priceCoef uint256 the coefficient that will be multiplied by 10^-priceExp
     * @param priceExp uint256 the exponent represented as a negative number to help denote the decimal value of the priceCoef
@@ -97,11 +91,7 @@
 
   /**
     * @notice Unset a Trading Rule
-<<<<<<< HEAD
-    * @dev can only be called by owner
-=======
     * @dev only callable by the owner of the contract
->>>>>>> a460bddf
     * @param delegateToken address
     * @param consumerToken address
     */
