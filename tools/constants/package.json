--- conflicted
+++ resolved
@@ -23,13 +23,9 @@
     "compile": "yarn clean && tsc -b"
   },
   "dependencies": {
-<<<<<<< HEAD
-    "@airswap/types": "3.5.8"
+    "@airswap/types": "3.5.9"
   },
   "devDependencies": {
     "typescript": "^3.7.5"
-=======
-    "@airswap/types": "3.5.9"
->>>>>>> 325b0bd9
   }
 }