{
  "name": "@airswap/indexer",
  "version": "3.6.9",
  "description": "Manage intent to trade on the AirSwap Network",
  "contributors": [
    "Don Mosites <don.mosites@fluidity.io>",
    "Deepa Sathaye <deepa.sathaye@fludity.io>",
    "Ethan Wessel <ethan.wessel@fluidity.io>",
    "Alice Henshaw <alice.henshaw@fluidity.io>"
  ],
  "license": "Apache-2.0",
  "repository": {
    "type": "git",
    "url": "https://github.com/airswap/airswap-protocols"
  },
  "scripts": {
    "clean": "rm -rf ./build",
    "compile": "truffle compile",
    "coverage": "node_modules/.bin/solidity-coverage",
    "ganache": "ganache-cli -p 8545 --gasLimit 0xfffffffffff --time '2017-05-10T00:00:00+00:00' -s 0",
    "hint": "yarn solhint \"./contracts/**/*.sol\"",
    "lint": "yarn eslint \"./test/**/*.js\"",
    "cp_migration_flat": "mkdir -p flatten/; cp contracts/Migrations.sol flatten/",
    "test": "truffle test",
    "flatten": "truffle run flatten",
    "migrate": "yarn cp_migration_flat; truffle migrate --skip-dry-run",
    "verify": "truffle run verify"
  },
  "devDependencies": {
    "@airswap/order-utils": "0.3.20",
    "@airswap/transfers": "1.1.3",
    "@airswap/types": "3.5.10",
    "@airswap/test-utils": "0.1.6",
<<<<<<< HEAD
=======
    "@airswap/transfers": "1.1.3",
    "@airswap/types": "3.5.10",
>>>>>>> f7f88536
    "bignumber.js": "^9.0.0",
    "solidity-coverage": "^0.6.3"
  },
  "dependencies": {
    "openzeppelin-solidity": "2.4"
  }
}<|MERGE_RESOLUTION|>--- conflicted
+++ resolved
@@ -28,14 +28,9 @@
   },
   "devDependencies": {
     "@airswap/order-utils": "0.3.20",
+    "@airswap/test-utils": "0.1.6",
     "@airswap/transfers": "1.1.3",
     "@airswap/types": "3.5.10",
-    "@airswap/test-utils": "0.1.6",
-<<<<<<< HEAD
-=======
-    "@airswap/transfers": "1.1.3",
-    "@airswap/types": "3.5.10",
->>>>>>> f7f88536
     "bignumber.js": "^9.0.0",
     "solidity-coverage": "^0.6.3"
   },
