--- conflicted
+++ resolved
@@ -1,10 +1,6 @@
 {
   "name": "@airswap/types",
-<<<<<<< HEAD
-  "version": "1.4.4",
-=======
   "version": "1.4.4-beta.2",
->>>>>>> ad0f35f7
   "description": "Solidity structs and hashing used on the AirSwap Network",
   "contributors": [
     "Don Mosites <don.mosites@fluidity.io>",
@@ -32,11 +28,7 @@
   },
   "devDependencies": {
     "@airswap/tokens": "0.1.3",
-<<<<<<< HEAD
-    "@airswap/order-utils": "0.3.15",
-=======
     "@airswap/order-utils": "0.3.15-beta.1",
->>>>>>> ad0f35f7
     "solidity-coverage": "^0.6.3"
   },
   "dependencies": {
