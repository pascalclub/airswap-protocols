--- conflicted
+++ resolved
@@ -27,15 +27,10 @@
     "verify": "truffle run verify"
   },
   "devDependencies": {
-<<<<<<< HEAD
-    "@airswap/order-utils": "0.3.14",
-    "@airswap/test-utils": "0.1.3",
-    "@airswap/transfers": "0.1.0"
-=======
     "@airswap/order-utils": "0.3.15",
     "@airswap/test-utils": "0.1.3",
+    "@airswap/transfers": "0.1.0",
     "solidity-coverage": "^0.6.3"
->>>>>>> 2e64a7ce
   },
   "dependencies": {
     "@airswap/indexer": "2.6.7",
