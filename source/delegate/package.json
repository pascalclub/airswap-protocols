{
  "name": "@airswap/delegate",
  "version": "0.5.6-beta.0",
  "description": "Deployable Trading Rules for the AirSwap Network",
  "contributors": [
    "Don Mosites <don.mosites@fluidity.io>",
    "Deepa Sathaye <deepa.sathaye@fludity.io>",
    "Ethan Wessel <ethan.wessel@fluidity.io>",
    "Alice Henshaw <alice.henshaw@fluidity.io>"
  ],
  "license": "Apache-2.0",
  "repository": {
    "type": "git",
    "url": "https://github.com/airswap/airswap-protocols"
  },
  "scripts": {
    "clean": "rm -rf ./build",
    "compile": "truffle compile",
    "coverage": "node_modules/.bin/solidity-coverage",
    "ganache": "ganache-cli -p 8545 --gasLimit 0xfffffffffff --time '2017-05-10T00:00:00+00:00' -s 0",
    "hint": "yarn solhint \"./contracts/**/*.sol\"",
    "lint": "yarn eslint \"./test/**/*.js\"",
    "cp_migration_flat": "mkdir -p flatten/; cp contracts/Migrations.sol flatten/",
    "test": "truffle test",
    "flatten": "truffle run flatten",
    "migrate": "yarn cp_migration_flat; truffle migrate --skip-dry-run",
    "verify": "truffle run verify"
  },
  "devDependencies": {
    "@airswap/order-utils": "0.3.15-beta.0",
    "@airswap/test-utils": "0.1.3",
    "@airswap/transfers": "0.1.0",
    "solidity-coverage": "^0.6.3"
  },
  "dependencies": {
<<<<<<< HEAD
    "@airswap/indexer": "2.6.7",
    "@airswap/swap": "3.3.5",
=======
    "@airswap/indexer": "2.6.7-beta.0",
    "@airswap/swap": "3.3.5-beta.0",
>>>>>>> b32d09cd
    "openzeppelin-solidity": "2.4"
  }
}<|MERGE_RESOLUTION|>--- conflicted
+++ resolved
@@ -33,13 +33,8 @@
     "solidity-coverage": "^0.6.3"
   },
   "dependencies": {
-<<<<<<< HEAD
-    "@airswap/indexer": "2.6.7",
-    "@airswap/swap": "3.3.5",
-=======
     "@airswap/indexer": "2.6.7-beta.0",
     "@airswap/swap": "3.3.5-beta.0",
->>>>>>> b32d09cd
     "openzeppelin-solidity": "2.4"
   }
 }